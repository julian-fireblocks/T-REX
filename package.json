--- conflicted
+++ resolved
@@ -1,15 +1,8 @@
 {
-<<<<<<< HEAD
-  "name": "@tokeny/trex-solidity",
+  "name": "@tokenysolutions/t-rex",
   "version": "2.0.3",
   "description": "A fully compliant environment for the issuance and use of tokenized securities.",
   "main": "index.js",
-=======
-  "name": "@tokenysolutions/t-rex",
-  "version": "1.0.0",
-  "description": "",
-  "main": "truffle-config.js",
->>>>>>> 1e4874d8
   "directories": {
     "doc": "docs",
     "test": "test"
